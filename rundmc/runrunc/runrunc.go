package runrunc

import (
	"os/exec"

	"code.cloudfoundry.org/commandrunner"
)

const DefaultRootPath = "PATH=/usr/local/sbin:/usr/local/bin:/usr/sbin:/usr/bin:/sbin:/bin"
const DefaultPath = "PATH=/usr/local/bin:/usr/bin:/bin"

// da doo
type RunRunc struct {
	commandRunner commandrunner.CommandRunner
	runc          RuncBinary

	*Execer
	*Creator
	*OomWatcher
	*Statser
	*Stater
	*Killer
	*Deleter
}

//go:generate counterfeiter . RuncBinary
type RuncBinary interface {
	ExecCommand(id, processJSONPath, pidFilePath string) *exec.Cmd
	EventsCommand(id string) *exec.Cmd
	StateCommand(id, logFile string) *exec.Cmd
	StatsCommand(id, logFile string) *exec.Cmd
	KillCommand(id, signal, logFile string) *exec.Cmd
	DeleteCommand(id, logFile string) *exec.Cmd
}

<<<<<<< HEAD
func New(
	runner commandrunner.CommandRunner, runcCmdRunner RuncCmdRunner,
	runc RuncBinary, dadooPath, runcPath string, bundleLoader BundleLoader, processBuilder ProcessBuilder,
	mkdirer Mkdirer, userLookuper UserLookupper, execRunner ExecRunner,
) *RunRunc {
	return &RunRunc{
		Creator: NewCreator(runcPath, "create", runner),
		Execer:  NewExecer(bundleLoader, processBuilder, mkdirer, userLookuper, execRunner),
=======
func New(runner commandrunner.CommandRunner, runcCmdRunner RuncCmdRunner, runc RuncBinary, dadooPath, runcPath string, runcExtraArgs []string, execPreparer ExecPreparer, execRunner ExecRunner) *RunRunc {
	return &RunRunc{
		Creator: NewCreator(runcPath, "create", runcExtraArgs, runner),
		Execer:  NewExecer(execPreparer, execRunner),
>>>>>>> cbf3bdc7

		OomWatcher: NewOomWatcher(runner, runc),
		Statser:    NewStatser(runcCmdRunner, runc),
		Stater:     NewStater(runcCmdRunner, runc),
		Killer:     NewKiller(runcCmdRunner, runc),
		Deleter:    NewDeleter(runcCmdRunner, runc),
	}
}<|MERGE_RESOLUTION|>--- conflicted
+++ resolved
@@ -33,21 +33,14 @@
 	DeleteCommand(id, logFile string) *exec.Cmd
 }
 
-<<<<<<< HEAD
 func New(
 	runner commandrunner.CommandRunner, runcCmdRunner RuncCmdRunner,
-	runc RuncBinary, dadooPath, runcPath string, bundleLoader BundleLoader, processBuilder ProcessBuilder,
+	runc RuncBinary, dadooPath, runcPath string, runcExtraArgs []string, bundleLoader BundleLoader, processBuilder ProcessBuilder,
 	mkdirer Mkdirer, userLookuper UserLookupper, execRunner ExecRunner,
 ) *RunRunc {
 	return &RunRunc{
-		Creator: NewCreator(runcPath, "create", runner),
+		Creator: NewCreator(runcPath, "create", runcExtraArgs, runner),
 		Execer:  NewExecer(bundleLoader, processBuilder, mkdirer, userLookuper, execRunner),
-=======
-func New(runner commandrunner.CommandRunner, runcCmdRunner RuncCmdRunner, runc RuncBinary, dadooPath, runcPath string, runcExtraArgs []string, execPreparer ExecPreparer, execRunner ExecRunner) *RunRunc {
-	return &RunRunc{
-		Creator: NewCreator(runcPath, "create", runcExtraArgs, runner),
-		Execer:  NewExecer(execPreparer, execRunner),
->>>>>>> cbf3bdc7
 
 		OomWatcher: NewOomWatcher(runner, runc),
 		Statser:    NewStatser(runcCmdRunner, runc),
